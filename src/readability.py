--- conflicted
+++ resolved
@@ -79,12 +79,8 @@
     Returns:
         float: The average number of syllables per sentence.
     """
+    return float(np.mean([sum([token._.syllables_count for token in sent if token.is_alpha]) for sent in doc.sents]))
 
-<<<<<<< HEAD
-    return float(np.mean([sum([token._.syllables_count for token in sent if token.is_alpha]) for sent in doc.sents]))
-=======
-    return np.mean([sum([token._.syllables_count for token in sent if token.is_alpha]) for sent in doc.sents])
->>>>>>> 660b9546
 
 
 def average_words_per_sentence(doc: Doc) -> float:
@@ -124,8 +120,4 @@
 
     # Calculate the entropy
     # See: https://www.princeton.edu/~wbialek/rome/refs/shannon_51.pdf
-<<<<<<< HEAD
-    return float(-sum(relative_freq[word] * np.log2(relative_freq[word]) for word in relative_freq))
-=======
-    return -sum(relative_freq[word] * np.log2(relative_freq[word]) for word in relative_freq)
->>>>>>> 660b9546
+    return -float(sum(relative_freq[word] * np.log2(relative_freq[word]) for word in relative_freq))
